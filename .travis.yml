--- conflicted
+++ resolved
@@ -39,20 +39,11 @@
         - LUA="luajit=2.1"
 
 
-<<<<<<< HEAD
-env:
-  matrix:
-    - LUA_VER=5.1.5
-    - LUA_VER=5.2.4
-    - LUA_VER=5.3.1
-    - LUA_VER=jit-2.0.4
-=======
 before_install:
   - if [[ "$TRAVIS_OS_NAME" == "osx" ]]; then brew update; brew install python; fi
   - pip install hererocks
   - hererocks lua_install -r^ --$LUA
   - export PATH=$PATH:$PWD/lua_install/bin # Add directory with all installed binaries to PATH
->>>>>>> 67a73731
 
 install:
   - luarocks install busted
