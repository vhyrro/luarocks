--- Module for handling manifest files and tables.
-- Manifest files describe the contents of a LuaRocks tree or server.
-- They are loaded into manifest tables, which are then used for
-- performing searches, matching dependencies, etc.
local manif = {}
setmetatable(manif, { __index = require("luarocks.core.manif") })

local persist = require("luarocks.persist")
local fetch = require("luarocks.fetch")
local dir = require("luarocks.dir")
local fs = require("luarocks.fs")
local util = require("luarocks.util")
local cfg = require("luarocks.core.cfg")
local path = require("luarocks.path")

manif.rock_manifest_cache = {}

function manif.load_rock_manifest(name, version, root)
   assert(type(name) == "string")
   assert(type(version) == "string")

   local name_version = name.."/"..version
   if manif.rock_manifest_cache[name_version] then
      return manif.rock_manifest_cache[name_version].rock_manifest
   end
   local pathname = path.rock_manifest_file(name, version, root)
   local rock_manifest = persist.load_into_table(pathname)
   if not rock_manifest then
      return nil, "rock_manifest file not found for "..name.." "..version.." - not a LuaRocks tree?"
   end
   manif.rock_manifest_cache[name_version] = rock_manifest
   return rock_manifest.rock_manifest
end

local function fetch_manifest_from(repo_url, filename)
   local url = dir.path(repo_url, filename)
   local name = repo_url:gsub("[/:]","_")
   local cache_dir = dir.path(cfg.local_cache, name)
   local ok = fs.make_dir(cache_dir)
   if not ok then
      return nil, "Failed creating temporary cache directory "..cache_dir
   end
   local file, err, errcode = fetch.fetch_url(url, dir.path(cache_dir, filename), true)
   if not file then
      return nil, "Failed fetching manifest for "..repo_url..(err and " - "..err or ""), errcode
   end
   return file
end

--- Load a local or remote manifest describing a repository.
-- All functions that use manifest tables assume they were obtained
-- through either this function or load_local_manifest.
-- @param repo_url string: URL or pathname for the repository.
-- @param lua_version string: Lua version in "5.x" format, defaults to installed version.
-- @return table or (nil, string, [string]): A table representing the manifest,
-- or nil followed by an error message and an optional error code.
function manif.load_manifest(repo_url, lua_version)
   assert(type(repo_url) == "string")
   assert(type(lua_version) == "string" or not lua_version)
   lua_version = lua_version or cfg.lua_version

   local cached_manifest = manif.get_cached_manifest(repo_url, lua_version)
   if cached_manifest then
      return cached_manifest
   end

   local filenames = {
      "manifest-"..lua_version..".zip",
      "manifest-"..lua_version,
      "manifest",
   }

   local protocol, repodir = dir.split_url(repo_url)
   local pathname
   if protocol == "file" then
      for _, filename in ipairs(filenames) do
         pathname = dir.path(repodir, filename)
         if fs.exists(pathname) then
            break
         end
      end
   else
      local err, errcode
      for _, filename in ipairs(filenames) do
         pathname, err, errcode = fetch_manifest_from(repo_url, filename)
         if pathname then
            break
         end
      end
      if not pathname then 
         return nil, err, errcode
      end
   end
   if pathname:match(".*%.zip$") then
      pathname = fs.absolute_name(pathname)
      local dir = dir.dir_name(pathname)
      fs.change_dir(dir)
      local nozip = pathname:match("(.*)%.zip$")
      fs.delete(nozip)
      local ok = fs.unzip(pathname)
      fs.pop_dir()
      if not ok then
         fs.delete(pathname)
         fs.delete(pathname..".timestamp")
         return nil, "Failed extracting manifest file"
      end
      pathname = nozip
   end
   return manif.manifest_loader(pathname, repo_url, lua_version)
end

local function relative_path(from_dir, to_file)
   -- It is assumed that `from_dir` is prefix of `to_file`.
   return (to_file:sub(#from_dir + 1):gsub("^[\\/]*", ""))
end

<<<<<<< HEAD
local function find_providers(file, root)
   assert(type(file) == "string")
   root = root or cfg.root_dir

   local manifest, err = manif.load_local_manifest(path.rocks_dir(root))
   if not manifest then
      return nil, "untracked"
   end
=======
local function file_manifest_coordinates(manifest, file, root)
>>>>>>> 02dc9706
   local deploy_bin = path.deploy_bin_dir(root)
   local deploy_lua = path.deploy_lua_dir(root)
   local deploy_lib = path.deploy_lib_dir(root)

   if util.starts_with(file, deploy_lua) then
      return "modules", path.path_to_module(relative_path(deploy_lua, file):gsub("\\", "/")), deploy_lua
   elseif util.starts_with(file, deploy_lib) then
      return "modules", path.path_to_module(relative_path(deploy_lib, file):gsub("\\", "/")), deploy_lib
   elseif util.starts_with(file, deploy_bin) then
      return "commands", relative_path(deploy_bin, file), deploy_bin
   else
      assert(false, "Assertion failed: '"..file.."' is not a deployed file.")
   end
end

local function find_providers(file, root)
   assert(type(file) == "string")
   root = root or cfg.root_dir

   local manifest, err = manif_core.load_local_manifest(path.rocks_dir(root))
   if not manifest then
      return nil, "untracked"
   end

   local type_key, key = file_manifest_coordinates(manifest, file, root)

   local providers = manifest[type_key][key]
   if not providers then
      return nil, "untracked"
   end
   return providers
end

--- Given a path of a deployed file, figure out which rock name and version
-- correspond to it in the tree manifest.
-- @param file string: The full path of a deployed file.
-- @param root string or nil: A local root dir for a rocks tree. If not given, the default is used.
-- @return string, string: name and version of the provider rock.
function manif.find_current_provider(file, root)
   local providers, err = find_providers(file, root)
   if not providers then return nil, err end
   return providers[1]:match("([^/]*)/([^/]*)")
end

function manif.find_next_provider(file, root)
   local providers, err = find_providers(file, root)
   if not providers then return nil, err end
   if providers[2] then
      return providers[2]:match("([^/]*)/([^/]*)")
   else
      return nil
   end
end

--- Given a file conflicting with a module or command
-- provided by a version of a package, return which file
-- in that version corresponds to the conflicting item.
-- @param name string: name of the package with conflicting module or command.
-- @param version string: version of the package with conflicting module or command.
-- @param file string: full, unversioned path to a deployed file.
-- @return string: full, unversioned path to a deployed file in
-- given package that conflicts with given file.
function manif.find_conflicting_file(name, version, file, root)
   root = root or cfg.root_dir

   local manifest = manif_core.load_local_manifest(path.rocks_dir(root))
   if not manifest then
      return
   end

   local entry_table = manifest.repository[name][version][1]
   local type_key, key, deploy_dir = file_manifest_coordinates(manifest, file, root)
   return dir.path(deploy_dir, entry_table[type_key][key])
end

return manif<|MERGE_RESOLUTION|>--- conflicted
+++ resolved
@@ -114,18 +114,7 @@
    return (to_file:sub(#from_dir + 1):gsub("^[\\/]*", ""))
 end
 
-<<<<<<< HEAD
-local function find_providers(file, root)
-   assert(type(file) == "string")
-   root = root or cfg.root_dir
-
-   local manifest, err = manif.load_local_manifest(path.rocks_dir(root))
-   if not manifest then
-      return nil, "untracked"
-   end
-=======
 local function file_manifest_coordinates(manifest, file, root)
->>>>>>> 02dc9706
    local deploy_bin = path.deploy_bin_dir(root)
    local deploy_lua = path.deploy_lua_dir(root)
    local deploy_lib = path.deploy_lib_dir(root)
@@ -145,7 +134,7 @@
    assert(type(file) == "string")
    root = root or cfg.root_dir
 
-   local manifest, err = manif_core.load_local_manifest(path.rocks_dir(root))
+   local manifest, err = manif.load_local_manifest(path.rocks_dir(root))
    if not manifest then
       return nil, "untracked"
    end
@@ -191,7 +180,7 @@
 function manif.find_conflicting_file(name, version, file, root)
    root = root or cfg.root_dir
 
-   local manifest = manif_core.load_local_manifest(path.rocks_dir(root))
+   local manifest = manif.load_local_manifest(path.rocks_dir(root))
    if not manifest then
       return
    end
