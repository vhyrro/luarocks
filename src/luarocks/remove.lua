
--- Module implementing the LuaRocks "remove" command.
-- Uninstalls rocks.
local remove = {}

local search = require("luarocks.search")
local deps = require("luarocks.deps")
local fetch = require("luarocks.fetch")
local repos = require("luarocks.repos")
local path = require("luarocks.path")
local util = require("luarocks.util")
<<<<<<< HEAD
local cfg = require("luarocks.core.cfg")
local writer = require("luarocks.manif.writer")
=======
local cfg = require("luarocks.cfg")
>>>>>>> f7ae6213
local fs = require("luarocks.fs")

remove.help_summary = "Uninstall a rock."
remove.help_arguments = "[--force|--force-fast] <name> [<version>]"
remove.help = [[
Argument is the name of a rock to be uninstalled.
If a version is not given, try to remove all versions at once.
Will only perform the removal if it does not break dependencies.
To override this check and force the removal, use --force.
To perform a forced removal without reporting dependency issues,
use --force-fast.

]]..util.deps_mode_help()

--- Obtain a list of packages that depend on the given set of packages
-- (where all packages of the set are versions of one program).
-- @param name string: the name of a program
-- @param versions array of string: the versions to be deleted.
-- @return array of string: an empty table if no packages depend on any
-- of the given list, or an array of strings in "name/version" format.
local function check_dependents(name, versions, deps_mode)
   local dependents = {}
   local blacklist = {}
   blacklist[name] = {}
   for version, _ in pairs(versions) do
      blacklist[name][version] = true
   end
   local local_rocks = {}
   local query_all = search.make_query("")
   query_all.exact_name = false
   search.manifest_search(local_rocks, cfg.rocks_dir, query_all)
   local_rocks[name] = nil
   for rock_name, rock_versions in pairs(local_rocks) do
      for rock_version, _ in pairs(rock_versions) do
         local rockspec, err = fetch.load_rockspec(path.rockspec_file(rock_name, rock_version))
         if rockspec then
            local _, missing = deps.match_deps(rockspec, blacklist, deps_mode)
            if missing[name] then
               table.insert(dependents, { name = rock_name, version = rock_version })
            end
         end
      end
   end
   return dependents
end

--- Delete given versions of a program.
-- @param name string: the name of a program
-- @param versions array of string: the versions to be deleted.
-- @param deps_mode: string: Which trees to check dependencies for:
-- "one" for the current default tree, "all" for all trees,
-- "order" for all trees with priority >= the current default, "none" for no trees.
-- @return boolean or (nil, string): true on success or nil and an error message.
local function delete_versions(name, versions, deps_mode) 

   for version, _ in pairs(versions) do
      util.printout("Removing "..name.." "..version.."...")
      local ok, err = repos.delete_version(name, version, deps_mode)
      if not ok then return nil, err end
   end
   
   return true
end

function remove.remove_search_results(results, name, deps_mode, force, fast)
   local versions = results[name]

   local version = next(versions)
   local second = next(versions, version)
   
   local dependents = {}
   if not fast then
      util.printout("Checking stability of dependencies in the absence of")
      util.printout(name.." "..table.concat(util.keys(versions), ", ").."...")
      util.printout()
      dependents = check_dependents(name, versions, deps_mode)
   end
   
   if #dependents > 0 then
      if force or fast then
         util.printerr("The following packages may be broken by this forced removal:")
         for _, dependent in ipairs(dependents) do
            util.printerr(dependent.name.." "..dependent.version)
         end
         util.printerr()
      else
         if not second then
            util.printerr("Will not remove "..name.." "..version..".")
            util.printerr("Removing it would break dependencies for: ")
         else
            util.printerr("Will not remove installed versions of "..name..".")
            util.printerr("Removing them would break dependencies for: ")
         end
         for _, dependent in ipairs(dependents) do
            util.printerr(dependent.name.." "..dependent.version)
         end
         util.printerr()
         util.printerr("Use --force to force removal (warning: this may break modules).")
         return nil, "Failed removing."
      end
   end
   
   local ok, err = delete_versions(name, versions, deps_mode)
   if not ok then return nil, err end

   util.printout("Removal successful.")
   return true
end

function remove.remove_other_versions(name, version, force, fast)
   local results = {}
   search.manifest_search(results, cfg.rocks_dir, { name = name, exact_name = true, constraints = {{ op = "~=", version = version}} })
   if results[name] then
      return remove.remove_search_results(results, name, cfg.deps_mode, force, fast)
   end
   return true
end

--- Driver function for the "remove" command.
-- @param name string: name of a rock. If a version is given, refer to
-- a specific version; otherwise, try to remove all versions.
-- @param version string: When passing a package name, a version number
-- may also be given.
-- @return boolean or (nil, string, exitcode): True if removal was
-- successful, nil and an error message otherwise. exitcode is optionally returned.
function remove.command(flags, name, version)
   if type(name) ~= "string" then
      return nil, "Argument missing. "..util.see_help("remove")
   end
   
   local deps_mode = flags["deps-mode"] or cfg.deps_mode
   
   local ok, err = fs.check_command_permissions(flags)
   if not ok then return nil, err, cfg.errorcodes.PERMISSIONDENIED end
   
   local rock_type = name:match("%.(rock)$") or name:match("%.(rockspec)$")
   local filename = name
   if rock_type then
      name, version = path.parse_name(filename)
      if not name then return nil, "Invalid "..rock_type.." filename: "..filename end
   end

   local results = {}
   name = name:lower()
   search.manifest_search(results, cfg.rocks_dir, search.make_query(name, version))
   if not results[name] then
      return nil, "Could not find rock '"..name..(version and " "..version or "").."' in "..path.rocks_tree_to_string(cfg.root_dir)
   end

   return remove.remove_search_results(results, name, deps_mode, flags["force"], flags["force-fast"])
end

return remove<|MERGE_RESOLUTION|>--- conflicted
+++ resolved
@@ -9,12 +9,7 @@
 local repos = require("luarocks.repos")
 local path = require("luarocks.path")
 local util = require("luarocks.util")
-<<<<<<< HEAD
 local cfg = require("luarocks.core.cfg")
-local writer = require("luarocks.manif.writer")
-=======
-local cfg = require("luarocks.cfg")
->>>>>>> f7ae6213
 local fs = require("luarocks.fs")
 
 remove.help_summary = "Uninstall a rock."
