--- Configuration for LuaRocks.
-- Tries to load the user's configuration file and
-- defines defaults for unset values. See the
-- <a href="http://luarocks.org/en/Config_file_format">config
-- file format documentation</a> for details.
--
-- End-users shouldn't edit this file. They can override any defaults
-- set in this file using their system-wide $LUAROCKS_SYSCONFIG file
-- (see luarocks.site_config) or their user-specific configuration file
-- (~/.luarocks/config.lua on Unix or %APPDATA%/luarocks/config.lua on
-- Windows).

local rawset, next, table, pairs, require, io, os, setmetatable, pcall, ipairs, package, tonumber, type, assert, _VERSION =
      rawset, next, table, pairs, require, io, os, setmetatable, pcall, ipairs, package, tonumber, type, assert, _VERSION

--module("luarocks.cfg")
local cfg = {}
package.loaded["luarocks.cfg"] = cfg

local util = require("luarocks.util")

cfg.lua_version = _VERSION:sub(5)
local version_suffix = cfg.lua_version:gsub("%.", "_")

-- Load site-local global configurations
local ok, site_config = pcall(require, "luarocks.site_config_"..version_suffix)
if not ok then
   ok, site_config = pcall(require, "luarocks.site_config")
end
if not ok then
   io.stderr:write("Site-local luarocks/site_config.lua file not found. Incomplete installation?\n")
   site_config = {}
end

cfg.program_version = "scm"
cfg.program_series = "2.2"
cfg.major_version = (cfg.program_version:match("([^.]%.[^.])")) or cfg.program_series
cfg.variables = {}
cfg.rocks_trees = {}
cfg.platforms = {}

local persist = require("luarocks.persist")

cfg.errorcodes = setmetatable({
   OK = 0,
   UNSPECIFIED = 1,
   PERMISSIONDENIED = 2,
   CONFIGFILE = 3,
   CRASH = 99
},{
   __index = function(t, key)
      local val = rawget(t, key)
      if not val then
         error("'"..tostring(key).."' is not a valid errorcode", 2)
      end
      return val
   end
})


local popen_ok, popen_result = pcall(io.popen, "")
if popen_ok then
   if popen_result then
      popen_result:close()
   end
else
   io.stderr:write("Your version of Lua does not support io.popen,\n")
   io.stderr:write("which is required by LuaRocks. Please check your Lua installation.\n")
   os.exit(cfg.errorcodes.UNSPECIFIED)
end

-- System detection:

-- A proper installation of LuaRocks will hardcode the system
-- and proc values with site_config.LUAROCKS_UNAME_S and site_config.LUAROCKS_UNAME_M,
-- so that this detection does not run every time. When it is
-- performed, we use the Unix way to identify the system,
-- even on Windows (assuming UnxUtils or Cygwin).
local system = site_config.LUAROCKS_UNAME_S or io.popen("uname -s"):read("*l")
local proc = site_config.LUAROCKS_UNAME_M or io.popen("uname -m"):read("*l")
if proc:match("i[%d]86") then
   cfg.target_cpu = "x86"
elseif proc:match("amd64") or proc:match("x86_64") then
   cfg.target_cpu = "x86_64"
elseif proc:match("Power Macintosh") then
   cfg.target_cpu = "powerpc"
 else
   cfg.target_cpu = proc
end

if system == "FreeBSD" then
   cfg.platforms.unix = true
   cfg.platforms.freebsd = true
   cfg.platforms.bsd = true
elseif system == "OpenBSD" then
   cfg.platforms.unix = true
   cfg.platforms.openbsd = true
   cfg.platforms.bsd = true
elseif system == "NetBSD" then
   cfg.platforms.unix = true
   cfg.platforms.netbsd = true
   cfg.platforms.bsd = true
elseif system == "Darwin" then
   cfg.platforms.unix = true
   cfg.platforms.macosx = true
   cfg.platforms.bsd = true
elseif system == "Linux" then
   cfg.platforms.unix = true
   cfg.platforms.linux = true
elseif system == "SunOS" then
   cfg.platforms.unix = true
   cfg.platforms.solaris = true
elseif system and system:match("^CYGWIN") then
   cfg.platforms.unix = true
   cfg.platforms.cygwin = true
elseif system and system:match("^Windows") then
   cfg.platforms.windows = true
   cfg.platforms.win32 = true
elseif system and system:match("^MINGW") then
   cfg.platforms.windows = true
   cfg.platforms.mingw32 = true
   cfg.platforms.win32 = true
else
   cfg.platforms.unix = true
   -- Fall back to Unix in unknown systems.
end

-- Set order for platform overrides
local platform_order = {
   -- Unixes
   unix = 1,
   bsd = 2, 
   solaris = 3,
   netbsd = 4,
   openbsd = 5,
   freebsd = 6,
   linux = 7,
   macosx = 8,
   cygwin = 9,
   -- Windows
   win32 = 10,
   mingw32 = 11,
   windows = 12 }


-- Path configuration:
local sys_config_file, home_config_file
local sys_config_file_default, home_config_file_default
local sys_config_dir, home_config_dir
local sys_config_ok, home_config_ok = false, false
local extra_luarocks_module_dir
sys_config_dir = site_config.LUAROCKS_SYSCONFDIR
if cfg.platforms.windows then
   cfg.home = os.getenv("APPDATA") or "c:"
   sys_config_dir = sys_config_dir or "c:/luarocks"
   home_config_dir = cfg.home.."/luarocks"
   cfg.home_tree = cfg.home.."/luarocks/"
else
   cfg.home = os.getenv("HOME") or ""
   sys_config_dir = sys_config_dir or "/etc/luarocks"
   home_config_dir = cfg.home.."/.luarocks"
   cfg.home_tree = (os.getenv("USER") ~= "root") and cfg.home.."/.luarocks/"
end

-- Create global environment for the config files;
local env_for_config_file = function() 
   local e 
   e = {
      home = cfg.home,
      lua_version = cfg.lua_version,
      platforms = util.make_shallow_copy(cfg.platforms),
      processor = cfg.target_cpu,   -- remains for compat reasons
      target_cpu = cfg.target_cpu,  -- replaces `processor`
      os_getenv = os.getenv, 
      dump_env = function()
         -- debug function, calling it from a config file will show all 
         -- available globals to that config file
         print(util.show_table(e, "global environment"))
      end,
   }
   return e
end

-- Merge values from config files read into the `cfg` table
local merge_overrides = function(overrides)
   -- remove some stuff we do not want to integrate
   overrides.os_getenv = nil
   overrides.dump_env = nil
   -- remove tables to be copied verbatim instead of deeply merged
   if overrides.rocks_trees   then cfg.rocks_trees   = nil end
   if overrides.rocks_servers then cfg.rocks_servers = nil end
   -- perform actual merge
   util.deep_merge(cfg, overrides)
end

-- load config file from a list until first succesful one. Info is 
-- added to `cfg` module table, returns filepath of succesfully loaded
-- file or nil if it failed
local load_config_file = function(list)
   for _, filepath in ipairs(list) do
      local result, err, errcode = persist.load_into_table(filepath, env_for_config_file())
      if (not result) and errcode ~= "open" then
         -- errcode is either "load" or "run"; bad config file, so error out
         io.stderr:write(err.."\n")
         os.exit(cfg.errorcodes.CONFIGFILE)
      end
      if result then
         -- succes in loading and running, merge contents and exit
         merge_overrides(result)
         return filepath
      end
   end
   return nil -- nothing was loaded
end


-- Load system configuration file
do 
   sys_config_file_default = sys_config_dir.."/config-"..cfg.lua_version..".lua"
   sys_config_file = load_config_file({
      site_config.LUAROCKS_SYSCONFIG or sys_config_file_default,
      sys_config_dir.."/config.lua",
   })
   sys_config_ok = (sys_config_file ~= nil)
end

-- Load user configuration file (if allowed)
if not site_config.LUAROCKS_FORCE_CONFIG then
  
   home_config_file_default = home_config_dir.."/config-"..cfg.lua_version..".lua"
<<<<<<< HEAD

   local config_env_var   = "LUAROCKS_CONFIG_" .. version_suffix
   local config_env_value = os.getenv(config_env_var)
   if not config_env_value then
      config_env_var   = "LUAROCKS_CONFIG"
      config_env_value = os.getenv(config_env_var)
   end
   if config_env_value then
      home_config_ok = load_config_file({ config_env_value })
      if not home_config_ok then
         io.stderr:write("Warning: could not load file "..config_env_value.." given in environment variable "..config_env_var)
      end
      home_config_file = config_env_var
   else
      home_config_file = load_config_file({
         home_config_file_default,
         home_config_dir.."/config.lua",
      })
=======
   
   local config_env_var   = "LUAROCKS_CONFIG_" .. version_suffix
   local config_env_value = os.getenv(config_env_var)
   if not config_env_value then
      config_env_var   = "LUAROCKS_CONFIG"
      config_env_value = os.getenv(config_env_var)
   end
   
   -- first try environment provided file, so we can explicitly warn when it is missing
   if config_env_value then 
      local list = { config_env_value }
      home_config_file = load_config_file(list)
      home_config_ok = (home_config_file ~= nil)
      if not home_config_ok then
         io.stderr:write("Warning: could not load configuration file `"..config_env_value.."` given in environment variable "..config_env_var.."\n")
      end
   end

   -- try the alternative defaults if there was no environment specified file or it didn't work
   if not home_config_ok then
      local list = {
         home_config_file_default,
         home_config_dir.."/config.lua",
      }
      home_config_file = load_config_file(list)
>>>>>>> 8d8e3645
      home_config_ok = (home_config_file ~= nil)
   end
end


if not next(cfg.rocks_trees) then
   if cfg.home_tree then
      table.insert(cfg.rocks_trees, { name = "user", root = cfg.home_tree } )
   end
   if site_config.LUAROCKS_ROCKS_TREE then
      table.insert(cfg.rocks_trees, { name = "system", root = site_config.LUAROCKS_ROCKS_TREE } )
   end
end


-- update platforms list; keyed -> array
do
   local lst = {} -- use temp array to not confuse `pairs` in loop
   for plat in pairs(cfg.platforms) do 
      if cfg.platforms[plat] then  -- entries set to 'false' skipped
         if not platform_order[plat] then
            local pl = ""
            for k,_ in pairs(platform_order) do pl = pl .. ", " .. k end
            io.stderr:write("Bad platform given; "..tostring(plat)..". Valid entries are: "..pl:sub(3,-1) ..".\n")
            os.exit(cfg.errorcodes.CONFIGFILE)
         end
         table.insert(lst, plat)
      else
         cfg.platforms[plat] = nil
      end
   end
   -- platform overrides depent on the order, so set priorities
   table.sort(lst, function(key1, key2) return platform_order[key1] < platform_order[key2] end)
   util.deep_merge(cfg.platforms, lst)
end

-- Configure defaults:
local defaults = {

   local_by_default = false,
   accept_unknown_fields = false,
   fs_use_modules = true,
   hooks_enabled = true,
   deps_mode = "one",
   check_certificates = false,

   lua_modules_path = "/share/lua/"..cfg.lua_version,
   lib_modules_path = "/lib/lua/"..cfg.lua_version,
   rocks_subdir = site_config.LUAROCKS_ROCKS_SUBDIR or "/lib/luarocks/rocks",

   arch = "unknown",
   lib_extension = "unknown",
   obj_extension = "unknown",

   rocks_servers = {
      {
        "https://luarocks.org",
        "https://raw.githubusercontent.com/rocks-moonscript-org/moonrocks-mirror/master/",
        "http://luafr.org/moonrocks/",
        "http://luarocks.logiceditor.com/rocks",
      }
   },
   disabled_servers = {},

   upload = {
      server = "https://luarocks.org",
      tool_version = "1.0.0",
      api_version = "1",
   },

   lua_extension = "lua",
   lua_interpreter = site_config.LUA_INTERPRETER or "lua",
   downloader = site_config.LUAROCKS_DOWNLOADER or "wget",
   md5checker = site_config.LUAROCKS_MD5CHECKER or "md5sum",
   connection_timeout = 30,  -- 0 = no timeout

   variables = {
      MAKE = "make",
      CC = "cc",
      LD = "ld",

      CVS = "cvs",
      GIT = "git",
      SSCM = "sscm",
      SVN = "svn",
      HG = "hg",

      RSYNC = "rsync",
      WGET = "wget",
      SCP = "scp",
      CURL = "curl",

      PWD = "pwd",
      MKDIR = "mkdir",
      RMDIR = "rmdir",
      CP = "cp",
      LS = "ls",
      RM = "rm",
      FIND = "find",
      TEST = "test",
      CHMOD = "chmod",

      ZIP = "zip",
      UNZIP = "unzip -n",
      GUNZIP = "gunzip",
      BUNZIP2 = "bunzip2",
      TAR = "tar",

      MD5SUM = "md5sum",
      OPENSSL = "openssl",
      MD5 = "md5",
      STAT = "stat",
      TOUCH = "touch",

      CMAKE = "cmake",
      SEVENZ = "7z",

      RSYNCFLAGS = "--exclude=.git -Oavz",
      STATFLAG = "-c '%a'",
      CURLNOCERTFLAG = "",
      WGETNOCERTFLAG = "",
   },

   external_deps_subdirs = site_config.LUAROCKS_EXTERNAL_DEPS_SUBDIRS or {
      bin = "bin",
      lib = "lib",
      include = "include"
   },
   runtime_external_deps_subdirs = site_config.LUAROCKS_RUNTIME_EXTERNAL_DEPS_SUBDIRS or {
      bin = "bin",
      lib = "lib",
      include = "include"
   },

   rocks_provided = {},
   rocks_provided_3_0 = {},
}

if cfg.platforms.windows then
   local full_prefix = (site_config.LUAROCKS_PREFIX or (os.getenv("PROGRAMFILES")..[[\LuaRocks]]))
   extra_luarocks_module_dir = full_prefix.."\\lua\\?.lua"

   home_config_file = home_config_file and home_config_file:gsub("\\","/")
   defaults.fs_use_modules = false
   defaults.arch = "win32-"..cfg.target_cpu 
   defaults.lib_extension = "dll"
   defaults.external_lib_extension = "dll"
   defaults.obj_extension = "obj"
   defaults.external_deps_dirs = { "c:/external/" }
   defaults.variables.LUA_BINDIR = site_config.LUA_BINDIR and site_config.LUA_BINDIR:gsub("\\", "/") or "c:/lua"..cfg.lua_version.."/bin"
   defaults.variables.LUA_INCDIR = site_config.LUA_INCDIR and site_config.LUA_INCDIR:gsub("\\", "/") or "c:/lua"..cfg.lua_version.."/include"
   defaults.variables.LUA_LIBDIR = site_config.LUA_LIBDIR and site_config.LUA_LIBDIR:gsub("\\", "/") or "c:/lua"..cfg.lua_version.."/lib"

   defaults.makefile = "Makefile.win"
   defaults.variables.MAKE = "nmake"
   defaults.variables.CC = "cl"
   defaults.variables.RC = "rc"
   defaults.variables.WRAPPER = full_prefix.."\\rclauncher.c"
   defaults.variables.LD = "link"
   defaults.variables.MT = "mt"
   defaults.variables.LUALIB = "lua"..cfg.lua_version..".lib"
   defaults.variables.CFLAGS = "/nologo /MD /O2"
   defaults.variables.LIBFLAG = "/nologo /dll"

   local bins = { "SEVENZ", "CP", "FIND", "LS", "MD5SUM",
      "MKDIR", "MV", "PWD", "RMDIR", "TEST", "UNAME", "WGET" }
   for _, var in ipairs(bins) do
      if defaults.variables[var] then
         defaults.variables[var] = full_prefix.."\\tools\\"..defaults.variables[var]
      end
   end

   defaults.external_deps_patterns = {
      bin = { "?.exe", "?.bat" },
      lib = { "?.lib", "?.dll", "lib?.dll" },
      include = { "?.h" }
   }
   defaults.runtime_external_deps_patterns = {
      bin = { "?.exe", "?.bat" },
      lib = { "?.dll", "lib?.dll" },
      include = { "?.h" }
   }
   defaults.export_path = "SET PATH=%s"
   defaults.export_path_separator = ";"
   defaults.export_lua_path = "SET LUA_PATH=%s"
   defaults.export_lua_cpath = "SET LUA_CPATH=%s"
   defaults.wrapper_suffix = ".bat"

   local localappdata = os.getenv("LOCALAPPDATA")
   if not localappdata then
      -- for Windows versions below Vista
      localappdata = os.getenv("USERPROFILE").."/Local Settings/Application Data"
   end
   defaults.local_cache = localappdata.."/LuaRocks/Cache"
   defaults.web_browser = "start"
end

if cfg.platforms.mingw32 then
   defaults.obj_extension = "o"
   defaults.cmake_generator = "MinGW Makefiles"
   defaults.variables.MAKE = "mingw32-make"
   defaults.variables.CC = "mingw32-gcc"
   defaults.variables.RC = "windres"
   defaults.variables.LD = "mingw32-gcc"
   defaults.variables.CFLAGS = "-O2"
   defaults.variables.LIBFLAG = "-shared"
   defaults.external_deps_patterns = {
      bin = { "?.exe", "?.bat" },
      -- mingw lookup list from http://stackoverflow.com/a/15853231/1793220
      -- ...should we keep ?.lib at the end? It's not in the above list.
      lib = { "lib?.dll.a", "?.dll.a", "lib?.a", "cyg?.dll", "lib?.dll", "?.dll", "?.lib" },
      include = { "?.h" }
   }
   defaults.runtime_external_deps_patterns = {
      bin = { "?.exe", "?.bat" },
      lib = { "cyg?.dll", "?.dll", "lib?.dll" },
      include = { "?.h" }
   }

end

if cfg.platforms.unix then
   defaults.lib_extension = "so"
   defaults.external_lib_extension = "so"
   defaults.obj_extension = "o"
   defaults.external_deps_dirs = { "/usr/local", "/usr" }
   defaults.variables.LUA_BINDIR = site_config.LUA_BINDIR or "/usr/local/bin"
   defaults.variables.LUA_INCDIR = site_config.LUA_INCDIR or "/usr/local/include"
   defaults.variables.LUA_LIBDIR = site_config.LUA_LIBDIR or "/usr/local/lib"
   defaults.variables.CFLAGS = "-O2"
   defaults.cmake_generator = "Unix Makefiles"
   defaults.variables.CC = "gcc"
   defaults.variables.LD = "gcc"
   defaults.gcc_rpath = true
   defaults.variables.LIBFLAG = "-shared"
   defaults.external_deps_patterns = {
      bin = { "?" },
      lib = { "lib?.a", "lib?.so", "lib?.so.*" },
      include = { "?.h" }
   }
   defaults.runtime_external_deps_patterns = {
      bin = { "?" },
      lib = { "lib?.so", "lib?.so.*" },
      include = { "?.h" }
   }
   defaults.export_path = "export PATH='%s'"
   defaults.export_path_separator = ":"
   defaults.export_lua_path = "export LUA_PATH='%s'"
   defaults.export_lua_cpath = "export LUA_CPATH='%s'"
   defaults.wrapper_suffix = ""
   defaults.local_cache = cfg.home.."/.cache/luarocks"
   if not defaults.variables.CFLAGS:match("-fPIC") then
      defaults.variables.CFLAGS = defaults.variables.CFLAGS.." -fPIC"
   end
   defaults.web_browser = "xdg-open"
end

if cfg.platforms.cygwin then
   defaults.lib_extension = "so" -- can be overridden in the config file for mingw builds
   defaults.arch = "cygwin-"..cfg.target_cpu
   defaults.cmake_generator = "Unix Makefiles"
   defaults.variables.CC = "echo -llua | xargs gcc"
   defaults.variables.LD = "echo -llua | xargs gcc"
   defaults.variables.LIBFLAG = "-shared"
end

if cfg.platforms.bsd then
   defaults.variables.MAKE = "gmake"
   defaults.variables.STATFLAG = "-f '%OLp'"
end

if cfg.platforms.macosx then
   defaults.variables.MAKE = "make"
   defaults.external_lib_extension = "dylib"
   defaults.arch = "macosx-"..cfg.target_cpu
   defaults.variables.LIBFLAG = "-bundle -undefined dynamic_lookup -all_load"
   defaults.variables.STAT = "/usr/bin/stat"
   defaults.variables.STATFLAG = "-f '%A'"
   local version = io.popen("sw_vers -productVersion"):read("*l")
   version = tonumber(version and version:match("^[^.]+%.([^.]+)")) or 3
   if version >= 10 then
      version = 8
   elseif version >= 5 then
      version = 5
   else
      defaults.gcc_rpath = false
   end
   defaults.variables.CC = "env MACOSX_DEPLOYMENT_TARGET=10."..version.." gcc"
   defaults.variables.LD = "env MACOSX_DEPLOYMENT_TARGET=10."..version.." gcc"
   defaults.web_browser = "open"
end

if cfg.platforms.linux then
   defaults.arch = "linux-"..cfg.target_cpu
end

if cfg.platforms.freebsd then
   defaults.arch = "freebsd-"..cfg.target_cpu
   defaults.gcc_rpath = false
   defaults.variables.CC = "cc"
   defaults.variables.LD = "cc"
end

if cfg.platforms.openbsd then
   defaults.arch = "openbsd-"..cfg.target_cpu
end

if cfg.platforms.netbsd then
   defaults.arch = "netbsd-"..cfg.target_cpu
end

if cfg.platforms.solaris then
   defaults.arch = "solaris-"..cfg.target_cpu
   --defaults.platforms = {"unix", "solaris"}
   defaults.variables.MAKE = "gmake"
end

-- Expose some more values detected by LuaRocks for use by rockspec authors.
defaults.variables.LIB_EXTENSION = defaults.lib_extension
defaults.variables.OBJ_EXTENSION = defaults.obj_extension
defaults.variables.LUAROCKS_PREFIX = site_config.LUAROCKS_PREFIX
defaults.variables.LUA = site_config.LUA_DIR_SET and (defaults.variables.LUA_BINDIR.."/"..defaults.lua_interpreter) or defaults.lua_interpreter

-- Add built-in modules to rocks_provided
defaults.rocks_provided["lua"] = cfg.lua_version.."-1"

if cfg.lua_version >= "5.2" then
   -- Lua 5.2+
   defaults.rocks_provided["bit32"] = cfg.lua_version.."-1"
end

if cfg.lua_version >= "5.3" then
   -- Lua 5.3+
   defaults.rocks_provided["utf8"] = cfg.lua_version.."-1"
end

if package.loaded.jit then
   -- LuaJIT
   local lj_version = package.loaded.jit.version:match("LuaJIT (.*)"):gsub("%-","")
   defaults.rocks_provided["luabitop"] = lj_version.."-1"
   defaults.rocks_provided_3_0["luajit"] = lj_version.."-1"
end

-- Use defaults:

-- Populate some arrays with values from their 'defaults' counterparts
-- if they were not already set by user.
for _, entry in ipairs({"variables", "rocks_provided"}) do
   if not cfg[entry] then
      cfg[entry] = {}
   end
   for k,v in pairs(defaults[entry]) do
      if not cfg[entry][k] then
         cfg[entry][k] = v
      end
   end
end
setmetatable(defaults.rocks_provided_3_0, { __index = cfg.rocks_provided })

-- For values not set in the config file, use values from the 'defaults' table.
local cfg_mt = {
   __index = function(t, k)
      local default = defaults[k]
      if default then
         rawset(t, k, default)
      end
      return default
   end
}
setmetatable(cfg, cfg_mt)

if not cfg.check_certificates then
   cfg.variables.CURLNOCERTFLAG = "-k"
   cfg.variables.WGETNOCERTFLAG = "--no-check-certificate"
end

function cfg.make_paths_from_tree(tree)
   local lua_path, lib_path, bin_path
   if type(tree) == "string" then
      lua_path = tree..cfg.lua_modules_path
      lib_path = tree..cfg.lib_modules_path
      bin_path = tree.."/bin"
   else
      lua_path = tree.lua_dir or tree.root..cfg.lua_modules_path
      lib_path = tree.lib_dir or tree.root..cfg.lib_modules_path
      bin_path = tree.bin_dir or tree.root.."/bin"
   end
   return lua_path, lib_path, bin_path
end

function cfg.package_paths()
   local new_path, new_cpath, new_bin = {}, {}, {}
   for _,tree in ipairs(cfg.rocks_trees) do
      local lua_path, lib_path, bin_path = cfg.make_paths_from_tree(tree)
      table.insert(new_path, lua_path.."/?.lua")
      table.insert(new_path, lua_path.."/?/init.lua")
      table.insert(new_cpath, lib_path.."/?."..cfg.lib_extension)
      table.insert(new_bin, bin_path)
   end
   if extra_luarocks_module_dir then
     table.insert(new_path, extra_luarocks_module_dir)
   end
   return table.concat(new_path, ";"), table.concat(new_cpath, ";"), table.concat(new_bin, cfg.export_path_separator)
end

function cfg.init_package_paths()
   local lr_path, lr_cpath, lr_bin = cfg.package_paths()
   package.path = util.remove_path_dupes(package.path .. ";" .. lr_path, ";")
   package.cpath = util.remove_path_dupes(package.cpath .. ";" .. lr_cpath, ";")
end

function cfg.which_config()
   return {
      system = {
         file = sys_config_file or sys_config_file_default,
         ok = sys_config_ok,
      },
      user = {
         file = home_config_file or home_config_file_default,
         ok = home_config_ok,
      }
   }
end

cfg.user_agent = "LuaRocks/"..cfg.program_version.." "..cfg.arch

cfg.http_proxy = os.getenv("http_proxy")
cfg.https_proxy = os.getenv("https_proxy")
cfg.no_proxy = os.getenv("no_proxy")

--- Check if platform was detected
-- @param query string: The platform name to check.
-- @return boolean: true if LuaRocks is currently running on queried platform.
function cfg.is_platform(query)
   assert(type(query) == "string")

   for _, platform in ipairs(cfg.platforms) do
      if platform == query then
         return true
      end
   end
end

return cfg<|MERGE_RESOLUTION|>--- conflicted
+++ resolved
@@ -228,26 +228,6 @@
 if not site_config.LUAROCKS_FORCE_CONFIG then
   
    home_config_file_default = home_config_dir.."/config-"..cfg.lua_version..".lua"
-<<<<<<< HEAD
-
-   local config_env_var   = "LUAROCKS_CONFIG_" .. version_suffix
-   local config_env_value = os.getenv(config_env_var)
-   if not config_env_value then
-      config_env_var   = "LUAROCKS_CONFIG"
-      config_env_value = os.getenv(config_env_var)
-   end
-   if config_env_value then
-      home_config_ok = load_config_file({ config_env_value })
-      if not home_config_ok then
-         io.stderr:write("Warning: could not load file "..config_env_value.." given in environment variable "..config_env_var)
-      end
-      home_config_file = config_env_var
-   else
-      home_config_file = load_config_file({
-         home_config_file_default,
-         home_config_dir.."/config.lua",
-      })
-=======
    
    local config_env_var   = "LUAROCKS_CONFIG_" .. version_suffix
    local config_env_value = os.getenv(config_env_var)
@@ -273,7 +253,6 @@
          home_config_dir.."/config.lua",
       }
       home_config_file = load_config_file(list)
->>>>>>> 8d8e3645
       home_config_ok = (home_config_file ~= nil)
    end
 end
