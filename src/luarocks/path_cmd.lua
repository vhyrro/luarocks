
--- @module luarocks.path_cmd
-- Driver for the `luarocks path` command.
local path_cmd = {}

local util = require("luarocks.util")
<<<<<<< HEAD
local deps = require("luarocks.deps")
local cfg = require("luarocks.core.cfg")
=======
local cfg = require("luarocks.cfg")
>>>>>>> f7ae6213

path_cmd.help_summary = "Return the currently configured package path."
path_cmd.help_arguments = ""
path_cmd.help = [[
Returns the package path currently configured for this installation
of LuaRocks, formatted as shell commands to update LUA_PATH and LUA_CPATH. 

--bin          Adds the system path to the output

--append       Appends the paths to the existing paths. Default is to prefix
               the LR paths to the existing paths.

--lr-path      Exports the Lua path (not formatted as shell command)

--lr-cpath     Exports the Lua cpath (not formatted as shell command)

--lr-bin       Exports the system path (not formatted as shell command)


On Unix systems, you may run: 
  eval `luarocks path`
And on Windows: 
  luarocks path > "%temp%\_lrp.bat" && call "%temp%\_lrp.bat" && del "%temp%\_lrp.bat"
]]

--- Driver function for "path" command.
-- @return boolean This function always succeeds.
function path_cmd.command(flags)
   local lr_path, lr_cpath, lr_bin = cfg.package_paths(flags["tree"])
   local path_sep = cfg.export_path_separator

   if flags["lr-path"] then
      util.printout(util.remove_path_dupes(lr_path, ';'))
      return true
   elseif flags["lr-cpath"] then
      util.printout(util.remove_path_dupes(lr_cpath, ';'))
      return true
   elseif flags["lr-bin"] then
      util.printout(util.remove_path_dupes(lr_bin, path_sep))
      return true
   end
   
   if flags["append"] then
      lr_path = package.path .. ";" .. lr_path
      lr_cpath = package.cpath .. ";" .. lr_cpath
      lr_bin = os.getenv("PATH") .. path_sep .. lr_bin
   else
      lr_path =  lr_path.. ";" .. package.path
      lr_cpath = lr_cpath .. ";" .. package.cpath
      lr_bin = lr_bin .. path_sep .. os.getenv("PATH")
   end

   util.printout(cfg.export_lua_path:format(util.remove_path_dupes(lr_path, ';')))
   util.printout(cfg.export_lua_cpath:format(util.remove_path_dupes(lr_cpath, ';')))
   if flags["bin"] then
      util.printout(cfg.export_path:format(util.remove_path_dupes(lr_bin, path_sep)))
   end
   return true
end

return path_cmd<|MERGE_RESOLUTION|>--- conflicted
+++ resolved
@@ -4,12 +4,8 @@
 local path_cmd = {}
 
 local util = require("luarocks.util")
-<<<<<<< HEAD
-local deps = require("luarocks.deps")
 local cfg = require("luarocks.core.cfg")
-=======
 local cfg = require("luarocks.cfg")
->>>>>>> f7ae6213
 
 path_cmd.help_summary = "Return the currently configured package path."
 path_cmd.help_arguments = ""
