--- conflicted
+++ resolved
@@ -359,12 +359,6 @@
    ok, err = repos.run_hook(rockspec, "post_install")
    if err then return nil, err end
 
-<<<<<<< HEAD
-   ok, err = writer.update_manifest(name, version, nil, deps_mode)
-   if err then return nil, err end
-
-=======
->>>>>>> 5c6eb860
    util.announce_install(rockspec)
    util.remove_scheduled_function(rollback)
    return name, version
