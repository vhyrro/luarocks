--- conflicted
+++ resolved
@@ -92,14 +92,7 @@
 
    ok, err = repos.run_hook(rockspec, "post_install")
    if err then return nil, err end
-<<<<<<< HEAD
-   
-   ok, err = writer.update_manifest(name, version, nil, deps_mode)
-   if err then return nil, err end
-   
-=======
 
->>>>>>> 5c6eb860
    util.announce_install(rockspec)
    util.remove_scheduled_function(rollback)
    return name, version
