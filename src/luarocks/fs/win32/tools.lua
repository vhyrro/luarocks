--- conflicted
+++ resolved
@@ -272,15 +272,11 @@
          ok = fs.execute_quiet(wget_cmd, url)
       end
    elseif cfg.downloader == "curl" then
-<<<<<<< HEAD
-      ok = fs.execute_string(fs.Q(vars.CURL).." -f -k -L --user-agent \""..cfg.user_agent.." via curl\" "..fs.Q(url).." 2> NUL 1> "..fs.Q(filename))
-=======
-      local curl_cmd = vars.CURL.." -f -L --user-agent \""..cfg.user_agent.." via curl\" "
+      local curl_cmd = vars.CURL.." -f -k -L --user-agent \""..cfg.user_agent.." via curl\" "
       if cfg.connection_timeout > 0 then 
         curl_cmd = curl_cmd .. "--connect-timeout="..tonumber(cfg.connection_timeout).." " 
       end
       ok = fs.execute_string(curl_cmd..fs.Q(url).." 2> NUL 1> "..fs.Q(filename))
->>>>>>> 2501f311
    end
    if ok then
       return true, filename
