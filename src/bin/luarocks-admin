--- conflicted
+++ resolved
@@ -9,19 +9,11 @@
 program_description = "LuaRocks repository administration interface"
 
 commands = {
-<<<<<<< HEAD
-   help = "luarocks.help",
-   make_manifest = "luarocks.admin.make_manifest",
-   add = "luarocks.admin.add",
-   remove = "luarocks.admin.remove",
-   refresh_cache = "luarocks.admin.refresh_cache",
-=======
    help = "luarocks.cmd.help",
    make_manifest = "luarocks.admin.cmd.make_manifest",
    add = "luarocks.admin.cmd.add",
    remove = "luarocks.admin.cmd.remove",
    refresh_cache = "luarocks.admin.cmd.refresh_cache",
->>>>>>> 27be765c
 }
 
 command_line.run_command(...)